"""
OpenAI Embeddings Service
Issue #54: OpenAI text-embedding-3-small完全実装

OpenAI text-embedding-3-smallを使用したベクトル埋め込み生成サービス
"""

from typing import List, Dict, Any, Optional
import logging
<<<<<<< HEAD
import time
import asyncio
from dataclasses import dataclass
import openai
import tiktoken
=======
from datetime import datetime
>>>>>>> a12defc5

# models.embeddingから完全なデータモデルをインポート
from models.embedding import (
    EmbeddingResult,
    EmbeddingBatch,
    EmbeddingValidationError,
    OPENAI_EMBEDDING_DIMENSION
)

<<<<<<< HEAD
@dataclass
class EmbeddingResult:
    """埋め込み結果"""
    embedding: List[float]
    token_count: int
    model: str
    response_time: Optional[float] = None

@dataclass  
class BatchEmbeddingResult:
    """バッチ埋め込み結果"""
    embeddings: List[List[float]]
    total_tokens: int
    model: str
=======
# トークンカウントユーティリティ
from utils.tokenizer import TokenCounter

logger = logging.getLogger(__name__)
>>>>>>> a12defc5

class EmbeddingService:
    """OpenAI Embeddings サービスクラス"""
    
    def __init__(self, api_key: str, model: str = "text-embedding-3-small", timeout: Optional[int] = None, async_mode: bool = False) -> None:
        """
        OpenAI Embeddings Service初期化
        
        Args:
            api_key: OpenAI APIキー
            model: 使用するモデル名
            timeout: タイムアウト秒数
            async_mode: 非同期モード
            
        Raises:
            ValueError: APIキーが空または不正形式の場合
            EmbeddingError: OpenAIクライアント初期化失敗の場合
        """
        if not api_key:
            raise ValueError("APIキーが空です")
        
        if not api_key.startswith("sk-"):
            raise ValueError("APIキー形式が不正です")
        
        self.api_key = api_key
        self.model = model
<<<<<<< HEAD
        self.timeout = timeout
        self.async_mode = async_mode
        
        try:
            if async_mode:
                self.client = openai.AsyncOpenAI(
                    api_key=api_key,
                    timeout=timeout
                )
            else:
                self.client = openai.OpenAI(
                    api_key=api_key,
                    timeout=timeout
                )
            
            # トークンエンコーダー初期化
            self.tokenizer = tiktoken.encoding_for_model("gpt-3.5-turbo")
            
            logger.info(f"EmbeddingService初期化完了: model={model}")
            
        except Exception as e:
            logger.error(f"OpenAIクライアント初期化エラー: {str(e)}")
            raise EmbeddingError(f"OpenAIクライアント初期化に失敗しました: {str(e)}") from e
=======
        self.token_counter = TokenCounter(model)  # トークンカウンター初期化
        logger.info(f"EmbeddingService初期化完了: model={model}")
        # TODO: OpenAIクライアント初期化
>>>>>>> a12defc5
    
    def generate_embedding(self, text: str) -> EmbeddingResult:
        """
        単一テキストの埋め込みを生成
        
        Args:
            text: 埋め込み対象テキスト
            
        Returns:
            EmbeddingResult: 埋め込み結果
            
        Raises:
            ValueError: テキストが空、None、または長すぎる場合
            EmbeddingError: 埋め込み生成エラーの場合
        """
        # 入力検証
        if text is None:
            raise ValueError("テキストがNoneです")
        
        if not text.strip():
            raise ValueError("テキストが空です")
        
        # トークン数チェック
        token_count = self.estimate_tokens(text)
        if token_count > 8192:
            raise ValueError("テキストが長すぎます（8192トークン制限）")
        
        logger.info(f"埋め込み生成開始: {len(text)}文字, {token_count}トークン")
        
        start_time = time.time()
        
        try:
            response = self.client.embeddings.create(
                input=text,
                model=self.model
            )
            
<<<<<<< HEAD
            end_time = time.time()
            response_time = end_time - start_time
=======
            # ダミーデータ（1536次元）
            dummy_embedding = [0.1] * OPENAI_EMBEDDING_DIMENSION
>>>>>>> a12defc5
            
            # 新しいEmbeddingResultデータクラスを使用
            result = EmbeddingResult(
<<<<<<< HEAD
                embedding=response.data[0].embedding,
                token_count=response.usage.total_tokens,
                model=self.model,
                response_time=response_time
            )
            
            logger.info(f"埋め込み生成完了: {response_time:.3f}秒")
            return result
            
        except Exception as e:
            # OpenAI例外の種類を判定
            error_name = e.__class__.__name__
            error_message = str(e)
            
            if error_name == "AuthenticationError":
                logger.error(f"認証エラー: {error_message}")
                raise EmbeddingError(f"認証に失敗しました: {error_message}") from e
            elif error_name == "RateLimitError":
                logger.error(f"レート制限エラー: {error_message}")
                if "quota" in error_message.lower():
                    raise EmbeddingError(f"APIクォータを超過しました: {error_message}") from e
                else:
                    raise EmbeddingError(f"レート制限に達しました: {error_message}") from e
            elif error_name == "Timeout" or "timeout" in error_message.lower():
                logger.error(f"タイムアウトエラー: {error_message}")
                raise EmbeddingError(f"リクエストがタイムアウトしました: {error_message}") from e
            elif error_name == "InternalServerError":
                logger.error(f"サーバーエラー: {error_message}")
                raise EmbeddingError(f"サーバーエラーが発生しました: {error_message}") from e
            elif "connection" in error_message.lower():
                logger.error(f"ネットワーク接続エラー: {error_message}")
                raise EmbeddingError(f"ネットワーク接続エラーが発生しました: {error_message}") from e
            else:
                logger.error(f"予期しないエラー: {error_message}", exc_info=True)
                raise EmbeddingError(f"埋め込み生成中にエラーが発生しました: {error_message}") from e
    
    async def generate_embedding_async(self, text: str) -> EmbeddingResult:
        """
        非同期で単一テキストの埋め込みを生成
        
        Args:
            text: 埋め込み対象テキスト
            
        Returns:
            EmbeddingResult: 埋め込み結果
            
        Raises:
            ValueError: テキストが空、None、または長すぎる場合
            EmbeddingError: 埋め込み生成エラーの場合
        """
        if not self.async_mode:
            raise EmbeddingError("非同期モードが有効化されていません")
        
        # 入力検証
        if text is None:
            raise ValueError("テキストがNoneです")
        
        if not text.strip():
            raise ValueError("テキストが空です")
        
        token_count = self.estimate_tokens(text)
        if token_count > 8192:
            raise ValueError("テキストが長すぎます（8192トークン制限）")
        
        logger.info(f"非同期埋め込み生成開始: {len(text)}文字")
        
        start_time = time.time()
        
        try:
            response = await self.client.embeddings.create(
                input=text,
                model=self.model
=======
                text=text,  # textフィールドが必須
                embedding=dummy_embedding,
                token_count=self.token_counter.count_tokens(text),  # 正確なトークン数計算
                model=self.model,
                created_at=datetime.now()
>>>>>>> a12defc5
            )
            
            end_time = time.time()
            response_time = end_time - start_time
            
            result = EmbeddingResult(
                embedding=response.data[0].embedding,
                token_count=response.usage.total_tokens,
                model=self.model,
                response_time=response_time
            )
            
            logger.info(f"非同期埋め込み生成完了: {response_time:.3f}秒")
            return result
            
        except EmbeddingValidationError as e:
            logger.error(f"埋め込み検証エラー: {str(e)}", exc_info=True)
            raise EmbeddingError(f"埋め込み検証エラー: {str(e)}") from e
        except Exception as e:
            logger.error(f"非同期埋め込み生成エラー: {str(e)}")
            raise EmbeddingError(f"非同期埋め込み生成中にエラーが発生しました: {str(e)}") from e
    
<<<<<<< HEAD
    def generate_batch_embeddings(self, texts: List[str]) -> BatchEmbeddingResult:
=======
    def create_batch_embeddings(self, texts: List[str]) -> EmbeddingBatch:
>>>>>>> a12defc5
        """
        バッチで埋め込みを生成
        
        Args:
            texts: 埋め込み対象テキストリスト
            
        Returns:
            EmbeddingBatch: バッチ埋め込み結果
            
        Raises:
            ValueError: テキストリストが空または制限超過の場合
            EmbeddingError: 埋め込み生成エラーの場合
        """
        if not texts:
            raise ValueError("テキストリストが空です")
        
        if len(texts) > 2048:
            raise ValueError("バッチサイズが制限を超えています（2048件まで）")
        
        logger.info(f"バッチ埋め込み生成開始: {len(texts)}件")
        
        try:
            response = self.client.embeddings.create(
                input=texts,
                model=self.model
            )
            
<<<<<<< HEAD
            embeddings = [item.embedding for item in response.data]
            
            result = BatchEmbeddingResult(
                embeddings=embeddings,
                total_tokens=response.usage.total_tokens,
                model=self.model
            )
=======
            # 各テキストのEmbeddingResultを生成
            results = []
            for text in texts:
                dummy_embedding = [0.1] * OPENAI_EMBEDDING_DIMENSION
                result = EmbeddingResult(
                    text=text,
                    embedding=dummy_embedding,
                    token_count=self.token_counter.count_tokens(text),  # 正確なトークン数計算
                    model=self.model,
                    created_at=datetime.now()
                )
                results.append(result)
            
            # EmbeddingBatchオブジェクトを作成
            batch = EmbeddingBatch(results)
>>>>>>> a12defc5
            
            logger.info(f"バッチ埋め込み生成完了: {len(results)}件")
            return batch
            
        except EmbeddingValidationError as e:
            logger.error(f"バッチ埋め込み検証エラー: {str(e)}", exc_info=True)
            raise EmbeddingError(f"バッチ埋め込み検証エラー: {str(e)}") from e
        except Exception as e:
            logger.error(f"バッチ埋め込み生成エラー: {str(e)}", exc_info=True)
            raise EmbeddingError(f"バッチ埋め込み生成中にエラーが発生しました: {str(e)}") from e
    
    def estimate_tokens(self, text: str) -> int:
        """
        テキストのトークン数を推定
        
        Args:
            text: 推定対象テキスト
            
        Returns:
            int: 推定トークン数
            
        Raises:
            ValueError: テキストが空の場合
        """
        if not text:
            raise ValueError("テキストが空です")
        
        try:
            tokens = self.tokenizer.encode(text)
            return len(tokens)
        except Exception as e:
            logger.warning(f"トークン推定エラー、文字数ベース推定を使用: {str(e)}")
            # フォールバック: 文字数ベース推定（日本語対応）
            return len(text) // 2 if any('\u3040' <= c <= '\u309f' or '\u30a0' <= c <= '\u30ff' or '\u4e00' <= c <= '\u9faf' for c in text) else len(text) // 4
    
    def validate_embedding_dimension(self, embedding: List[float]) -> bool:
        """
        埋め込み次元数を検証
        
        Args:
            embedding: 検証対象埋め込み
            
        Returns:
            bool: 検証結果
        """
        # models.embeddingの定数を使用
        return len(embedding) == OPENAI_EMBEDDING_DIMENSION
    
    def get_model_info(self) -> Dict[str, Any]:
        """
        モデル情報を取得
        
        Returns:
            Dict[str, Any]: モデル情報
        """
        return {
            "model": self.model,
            "dimension": 1536,
            "max_tokens": 8192,
            "async_mode": self.async_mode,
            "timeout": self.timeout
        }
    
    def calculate_embedding_cost(self, tokens: int) -> float:
        """
        埋め込みコストを計算
        
        Args:
            tokens: トークン数
            
        Returns:
            float: コスト（USD）
        """
        # OpenAI text-embedding-3-small価格: $0.00002 / 1K tokens
        cost_per_1k_tokens = 0.00002
        return (tokens / 1000) * cost_per_1k_tokens
    
    def calculate_cosine_similarity(
        self, 
        embedding1: List[float], 
        embedding2: List[float]
    ) -> float:
        """
        コサイン類似度を計算
        
        Args:
            embedding1: 埋め込み1
            embedding2: 埋め込み2
            
        Returns:
            float: コサイン類似度
            
        Raises:
            ValueError: 埋め込み次元が一致しない場合
        """
        if len(embedding1) != len(embedding2):
            raise ValueError("埋め込みの次元数が一致しません")
        
        # ドット積計算
        dot_product = sum(a * b for a, b in zip(embedding1, embedding2))
        
        # ノルム計算
        norm1 = sum(a * a for a in embedding1) ** 0.5
        norm2 = sum(b * b for b in embedding2) ** 0.5
        
        if norm1 == 0 or norm2 == 0:
            return 0.0
        
        return dot_product / (norm1 * norm2)


class EmbeddingError(Exception):
    """埋め込みエラー"""
    pass<|MERGE_RESOLUTION|>--- conflicted
+++ resolved
@@ -7,15 +7,11 @@
 
 from typing import List, Dict, Any, Optional
 import logging
-<<<<<<< HEAD
 import time
 import asyncio
-from dataclasses import dataclass
+from datetime import datetime
 import openai
 import tiktoken
-=======
-from datetime import datetime
->>>>>>> a12defc5
 
 # models.embeddingから完全なデータモデルをインポート
 from models.embedding import (
@@ -25,27 +21,20 @@
     OPENAI_EMBEDDING_DIMENSION
 )
 
-<<<<<<< HEAD
-@dataclass
-class EmbeddingResult:
-    """埋め込み結果"""
-    embedding: List[float]
-    token_count: int
-    model: str
-    response_time: Optional[float] = None
+# トークンカウントユーティリティ
+from utils.tokenizer import TokenCounter
+
+logger = logging.getLogger(__name__)
+
+# Issue #54専用のレスポンス時間追跡データクラス
+from dataclasses import dataclass
 
 @dataclass  
 class BatchEmbeddingResult:
-    """バッチ埋め込み結果"""
+    """バッチ埋め込み結果（Issue #54互換性）"""
     embeddings: List[List[float]]
     total_tokens: int
     model: str
-=======
-# トークンカウントユーティリティ
-from utils.tokenizer import TokenCounter
-
-logger = logging.getLogger(__name__)
->>>>>>> a12defc5
 
 class EmbeddingService:
     """OpenAI Embeddings サービスクラス"""
@@ -72,9 +61,11 @@
         
         self.api_key = api_key
         self.model = model
-<<<<<<< HEAD
         self.timeout = timeout
         self.async_mode = async_mode
+        
+        # Issue #53のTokenCounterと統合
+        self.token_counter = TokenCounter(model)
         
         try:
             if async_mode:
@@ -88,19 +79,17 @@
                     timeout=timeout
                 )
             
-            # トークンエンコーダー初期化
-            self.tokenizer = tiktoken.encoding_for_model("gpt-3.5-turbo")
+            # トークンエンコーダー初期化（フォールバック用）
+            try:
+                self.tokenizer = tiktoken.encoding_for_model("gpt-3.5-turbo")
+            except Exception:
+                self.tokenizer = None
             
             logger.info(f"EmbeddingService初期化完了: model={model}")
             
         except Exception as e:
             logger.error(f"OpenAIクライアント初期化エラー: {str(e)}")
             raise EmbeddingError(f"OpenAIクライアント初期化に失敗しました: {str(e)}") from e
-=======
-        self.token_counter = TokenCounter(model)  # トークンカウンター初期化
-        logger.info(f"EmbeddingService初期化完了: model={model}")
-        # TODO: OpenAIクライアント初期化
->>>>>>> a12defc5
     
     def generate_embedding(self, text: str) -> EmbeddingResult:
         """
@@ -110,7 +99,7 @@
             text: 埋め込み対象テキスト
             
         Returns:
-            EmbeddingResult: 埋め込み結果
+            EmbeddingResult: 埋め込み結果（Issue #53データモデル使用）
             
         Raises:
             ValueError: テキストが空、None、または長すぎる場合
@@ -123,8 +112,8 @@
         if not text.strip():
             raise ValueError("テキストが空です")
         
-        # トークン数チェック
-        token_count = self.estimate_tokens(text)
+        # トークン数チェック（Issue #53のTokenCounterを使用）
+        token_count = self.token_counter.count_tokens(text)
         if token_count > 8192:
             raise ValueError("テキストが長すぎます（8192トークン制限）")
         
@@ -138,26 +127,27 @@
                 model=self.model
             )
             
-<<<<<<< HEAD
             end_time = time.time()
             response_time = end_time - start_time
-=======
-            # ダミーデータ（1536次元）
-            dummy_embedding = [0.1] * OPENAI_EMBEDDING_DIMENSION
->>>>>>> a12defc5
-            
-            # 新しいEmbeddingResultデータクラスを使用
+            
+            # Issue #53のEmbeddingResultデータクラスを使用
             result = EmbeddingResult(
-<<<<<<< HEAD
+                text=text,
                 embedding=response.data[0].embedding,
                 token_count=response.usage.total_tokens,
                 model=self.model,
-                response_time=response_time
-            )
+                created_at=datetime.now()
+            )
+            
+            # Issue #54要件：response_time追跡
+            result.response_time = response_time
             
             logger.info(f"埋め込み生成完了: {response_time:.3f}秒")
             return result
             
+        except EmbeddingValidationError as e:
+            logger.error(f"埋め込み検証エラー: {str(e)}", exc_info=True)
+            raise EmbeddingError(f"埋め込み検証エラー: {str(e)}") from e
         except Exception as e:
             # OpenAI例外の種類を判定
             error_name = e.__class__.__name__
@@ -209,7 +199,7 @@
         if not text.strip():
             raise ValueError("テキストが空です")
         
-        token_count = self.estimate_tokens(text)
+        token_count = self.token_counter.count_tokens(text)
         if token_count > 8192:
             raise ValueError("テキストが長すぎます（8192トークン制限）")
         
@@ -221,48 +211,36 @@
             response = await self.client.embeddings.create(
                 input=text,
                 model=self.model
-=======
-                text=text,  # textフィールドが必須
-                embedding=dummy_embedding,
-                token_count=self.token_counter.count_tokens(text),  # 正確なトークン数計算
-                model=self.model,
-                created_at=datetime.now()
->>>>>>> a12defc5
             )
             
             end_time = time.time()
             response_time = end_time - start_time
             
             result = EmbeddingResult(
+                text=text,
                 embedding=response.data[0].embedding,
                 token_count=response.usage.total_tokens,
                 model=self.model,
-                response_time=response_time
-            )
+                created_at=datetime.now()
+            )
+            result.response_time = response_time
             
             logger.info(f"非同期埋め込み生成完了: {response_time:.3f}秒")
             return result
             
-        except EmbeddingValidationError as e:
-            logger.error(f"埋め込み検証エラー: {str(e)}", exc_info=True)
-            raise EmbeddingError(f"埋め込み検証エラー: {str(e)}") from e
         except Exception as e:
             logger.error(f"非同期埋め込み生成エラー: {str(e)}")
             raise EmbeddingError(f"非同期埋め込み生成中にエラーが発生しました: {str(e)}") from e
     
-<<<<<<< HEAD
     def generate_batch_embeddings(self, texts: List[str]) -> BatchEmbeddingResult:
-=======
-    def create_batch_embeddings(self, texts: List[str]) -> EmbeddingBatch:
->>>>>>> a12defc5
-        """
-        バッチで埋め込みを生成
+        """
+        バッチで埋め込みを生成（Issue #54互換性）
         
         Args:
             texts: 埋め込み対象テキストリスト
             
         Returns:
-            EmbeddingBatch: バッチ埋め込み結果
+            BatchEmbeddingResult: バッチ埋め込み結果
             
         Raises:
             ValueError: テキストリストが空または制限超過の場合
@@ -282,7 +260,6 @@
                 model=self.model
             )
             
-<<<<<<< HEAD
             embeddings = [item.embedding for item in response.data]
             
             result = BatchEmbeddingResult(
@@ -290,15 +267,47 @@
                 total_tokens=response.usage.total_tokens,
                 model=self.model
             )
-=======
+            
+            logger.info(f"バッチ埋め込み生成完了: {len(embeddings)}件")
+            return result
+            
+        except Exception as e:
+            logger.error(f"バッチ埋め込み生成エラー: {str(e)}", exc_info=True)
+            raise EmbeddingError(f"バッチ埋め込み生成中にエラーが発生しました: {str(e)}") from e
+    
+    def create_batch_embeddings(self, texts: List[str]) -> EmbeddingBatch:
+        """
+        バッチで埋め込みを生成（Issue #53互換性）
+        
+        Args:
+            texts: 埋め込み対象テキストリスト
+            
+        Returns:
+            EmbeddingBatch: バッチ埋め込み結果
+            
+        Raises:
+            ValueError: テキストリストが空または制限超過の場合
+            EmbeddingError: 埋め込み生成エラーの場合
+        """
+        if not texts:
+            raise ValueError("テキストリストが空です")
+        
+        logger.info(f"バッチ埋め込み生成開始: {len(texts)}件")
+        
+        try:
             # 各テキストのEmbeddingResultを生成
             results = []
             for text in texts:
-                dummy_embedding = [0.1] * OPENAI_EMBEDDING_DIMENSION
+                # 実際のOpenAI APIを呼び出し
+                response = self.client.embeddings.create(
+                    input=text,
+                    model=self.model
+                )
+                
                 result = EmbeddingResult(
                     text=text,
-                    embedding=dummy_embedding,
-                    token_count=self.token_counter.count_tokens(text),  # 正確なトークン数計算
+                    embedding=response.data[0].embedding,
+                    token_count=response.usage.total_tokens,
                     model=self.model,
                     created_at=datetime.now()
                 )
@@ -306,7 +315,6 @@
             
             # EmbeddingBatchオブジェクトを作成
             batch = EmbeddingBatch(results)
->>>>>>> a12defc5
             
             logger.info(f"バッチ埋め込み生成完了: {len(results)}件")
             return batch
@@ -334,13 +342,8 @@
         if not text:
             raise ValueError("テキストが空です")
         
-        try:
-            tokens = self.tokenizer.encode(text)
-            return len(tokens)
-        except Exception as e:
-            logger.warning(f"トークン推定エラー、文字数ベース推定を使用: {str(e)}")
-            # フォールバック: 文字数ベース推定（日本語対応）
-            return len(text) // 2 if any('\u3040' <= c <= '\u309f' or '\u30a0' <= c <= '\u30ff' or '\u4e00' <= c <= '\u9faf' for c in text) else len(text) // 4
+        # Issue #53のTokenCounterを優先使用
+        return self.token_counter.count_tokens(text)
     
     def validate_embedding_dimension(self, embedding: List[float]) -> bool:
         """
@@ -364,7 +367,7 @@
         """
         return {
             "model": self.model,
-            "dimension": 1536,
+            "dimension": OPENAI_EMBEDDING_DIMENSION,
             "max_tokens": 8192,
             "async_mode": self.async_mode,
             "timeout": self.timeout
